"""Link Checker agent executor using Microsoft Agent Framework."""

import logging
import time
import asyncio
import re
from typing import Any, Dict, Optional
from agent_framework import Executor, handler, WorkflowContext, ChatAgent, ChatMessage, Role
from agent_framework_azure_ai import AzureAIAgentClient
from azure.ai.agents.models import BrowserAutomationTool
from utils.data_types import (
    Question, AgentStep, AgentType, StepStatus, ValidationStatus, 
    DocumentationLink
)
from utils.logger import log_agent_step, create_span
from utils.exceptions import AgentExecutionError, LinkValidationError


logger = logging.getLogger(__name__)


class LinkCheckerExecutor(Executor):
    """Executor for the Link Checker agent in the multi-agent workflow."""
    
    def __init__(self, azure_client: AzureAIAgentClient, browser_automation_connection_id: str):
        """Initialize the Link Checker executor.
        
        Args:
            azure_client: Azure AI Agent client instance.
            browser_automation_connection_id: Browser automation connection for web verification.
        """
        super().__init__(id="link_checker")
        self.azure_client = azure_client
        self.browser_automation_connection_id = browser_automation_connection_id
        self.agent: Optional[ChatAgent] = None
    
    async def _get_agent(self) -> ChatAgent:
        """Get or create the link checker agent with Browser Automation tool."""
        if self.agent is None:
            # Create browser automation tool for link verification
            browser_tool = BrowserAutomationTool(
                connection_id=self.browser_automation_connection_id
            )
            
            self.agent = ChatAgent(
                chat_client=self.azure_client,
<<<<<<< HEAD
                tools=[browser_tool],
=======
                name="Link Checker",
>>>>>>> a58c517d
                instructions="""You are an expert Link Checker specializing in validating documentation URLs for Microsoft Azure AI services.

Your role is to verify that provided links are accessible and contain information that is pertinent to the response content.

VERIFICATION PROCESS:
1. Use the browser automation tool to visit each URL
2. Verify the link is accessible (loads successfully)
3. Examine the page content to determine if it's relevant to the answer
4. Check if the link is from an official Microsoft documentation source

EVALUATION CRITERIA:
1. Accessibility: Can the link be loaded successfully?
2. Relevance: Does the page content support or relate to the answer content?
3. Authority: Is the link from official Microsoft documentation (docs.microsoft.com, learn.microsoft.com, azure.microsoft.com)?
4. Pertinence: Does the page contain specific information mentioned in or related to the answer?

RESPONSE FORMAT:
You MUST start your response with either "LINKS_VALID:" or "LINKS_INVALID:" followed by your analysis.

For each link in your analysis, please structure your feedback clearly:
- State the URL
- Indicate if it loaded successfully or not
- If loaded, briefly describe what content you found
- Explain how the content relates (or doesn't relate) to the answer
- Note if it's from an official Microsoft source

If LINKS_VALID:
- Confirm that links are accessible and relevant
- For each link, highlight how its content supports the answer
- Mention key information found on each page that validates the answer

If LINKS_INVALID:
- Specify which links are problematic and why
- For inaccessible links: clearly state "not accessible" or "unreachable"
- For irrelevant links: clearly state "not relevant" or "irrelevant" and explain why the content doesn't match
- Suggest what type of links would be more appropriate

IMPORTANT:
- Use the browser automation tool to actually visit and inspect each link
- Be explicit and clear when a link has issues (use phrases like "not accessible", "irrelevant", etc.)
- Focus on official Microsoft documentation sources
- Verify that page content is current and authoritative
- Be specific about what you found on each page
- Reject broken or irrelevant links"""
            )
        return self.agent
    
    @handler
    async def handle(self, data: dict, ctx: WorkflowContext[dict, dict]) -> None:
        """Handle link validation and accessibility checking.
        
        Args:
            data: Context data containing question, answer, and validation status.
            ctx: Workflow context for yielding final results.
        """
        start_time = time.time()
        
        # Get data from previous agents
        question = data.get("question")
        raw_answer = data.get("raw_answer")
        validation_status = data.get("validation_status")
        answer_sources = data.get("answer_sources", [])
        
        if not question or not raw_answer:
            raise AgentExecutionError("Missing question or answer data from previous agents")
        
        with create_span("link_checker_execution", question_text=question.text):
            try:
                log_agent_step(
                    "link_checker",
                    f"Checking {len(answer_sources)} links for accessibility and relevance using Browser Automation",
                    "started"
                )
                
                # Get the agent with browser automation tool
                agent = await self._get_agent()
                
                # Create link validation prompt for browser automation
                validation_prompt = self._build_link_validation_prompt(
                    question, raw_answer, answer_sources
                )
                messages = [ChatMessage(role=Role.USER, text=validation_prompt)]
                
                # Run the agent to get link validation result using browser automation
                response = await agent.run(messages)
                link_validation_result = response.text
                
                execution_time = time.time() - start_time
                
                # Parse link validation decision
                links_valid, link_feedback = self._parse_link_validation_response(link_validation_result)
                
                # Extract link check results from the agent's response
                link_check_results = self._extract_link_results(answer_sources, link_validation_result, links_valid)
                
                # Update final validation status if links are invalid
                final_validation_status = validation_status
                if validation_status == ValidationStatus.APPROVED and not links_valid:
                    final_validation_status = ValidationStatus.REJECTED_LINKS
                
                # Add agent step to history
                agent_steps = data.get("agent_steps", [])
                agent_steps.append(
                    AgentStep(
                        agent_name=AgentType.LINK_CHECKER,
                        input_data=f"Links to check: {answer_sources}",
                        output_data=link_validation_result,
                        execution_time=execution_time,
                        status=StepStatus.SUCCESS
                    )
                )
                
                # Prepare final result
                final_result = {
                    "question": question,
                    "raw_answer": raw_answer,
                    "validation_status": final_validation_status,
                    "validation_feedback": data.get("validation_feedback", ""),
                    "link_feedback": link_feedback,
                    "documentation_links": link_check_results,
                    "agent_steps": agent_steps,
                    "processing_complete": True
                }
                
                await ctx.yield_output(final_result)
                
                log_agent_step(
                    "link_checker",
                    f"Link validation complete: {'VALID' if links_valid else 'INVALID'}",
                    "completed",
                    execution_time
                )
                
                logger.info(f"Link Checker completed: {'VALID' if links_valid else 'INVALID'} in {execution_time:.2f}s")
                
            except Exception as e:
                execution_time = time.time() - start_time
                error_message = f"Link Checker failed: {str(e)}"
                
                log_agent_step(
                    "link_checker",
                    error_message,
                    "failed",
                    execution_time
                )
                
                logger.error(error_message, exc_info=True)
                
                # Add failed step and yield error result
                agent_steps = data.get("agent_steps", [])
                agent_steps.append(
                    AgentStep(
                        agent_name=AgentType.LINK_CHECKER,
                        input_data=f"Links: {answer_sources}",
                        output_data="",
                        execution_time=execution_time,
                        status=StepStatus.FAILURE,
                        error_message=error_message
                    )
                )
                
                error_result = {
                    "question": question,
                    "raw_answer": raw_answer,
                    "validation_status": ValidationStatus.FAILED_TIMEOUT,
                    "error": AgentExecutionError(error_message),
                    "agent_steps": agent_steps,
                    "processing_complete": True
                }
                
                await ctx.yield_output(error_result)
                raise AgentExecutionError(error_message) from e
    def _extract_link_results(self, urls: list[str], validation_result: str, 
                              links_valid: bool) -> list[DocumentationLink]:
        """Extract link validation results from the agent's response.
        
        Args:
            urls: List of URLs that were checked.
            validation_result: The validation response from the agent.
            links_valid: Whether the overall validation passed.
            
        Returns:
            List of DocumentationLink objects with validation results.
        """
        results = []
        
        # Parse the validation result to extract per-link information
        # The agent will have used browser automation to check each link
        for url in urls:
            # Default to the overall validation status
            is_reachable = links_valid
            is_relevant = links_valid
            
            # Try to extract specific information about this URL from the response
            url_lower = url.lower()
            result_lower = validation_result.lower()
            
            # Check if the URL is specifically mentioned as problematic
            # Note: This is heuristic-based parsing. For production use, consider
            # requesting structured JSON output from the agent for more reliable parsing.
            if url in validation_result or url_lower in result_lower:
                # Look for negative indicators near the URL mention
                # These patterns help identify link-specific issues
                if any(indicator in result_lower for indicator in 
                       ['not accessible', 'broken', 'error', 'failed', 'inaccessible', 
                        'unreachable', 'not found', '404', 'invalid']):
                    is_reachable = False
                    is_relevant = False
                elif any(indicator in result_lower for indicator in 
                         ['not relevant', 'irrelevant', 'unrelated', 'off-topic']):
                    is_relevant = False
            
            # Extract title if mentioned (look for patterns like "Title: ...")
            title = None
            if url in validation_result:
                # Simple heuristic to find title near the URL
                url_pos = validation_result.find(url)
                context = validation_result[max(0, url_pos-200):min(len(validation_result), url_pos+200)]
                if 'title:' in context.lower():
                    # Extract text after "title:" or "Title:"
                    title_match = re.search(r'[Tt]itle:\s*([^\n\r\.]+)', context)
                    if title_match:
                        title = title_match.group(1).strip()
            
            # Note: Browser automation tool doesn't directly provide HTTP status codes
            # Setting http_status to None to accurately reflect that we don't have this information
            results.append(DocumentationLink(
                url=url,
                title=title,
                is_reachable=is_reachable,
                is_relevant=is_relevant,
                http_status=None,  # Browser automation doesn't provide HTTP status codes
                validation_error=None if is_reachable else "Link validation failed via browser automation"
            ))
        
        return results
    
    def _build_link_validation_prompt(self, question: Question, answer: str, 
                                    urls: list[str]) -> str:
        """Build the link validation prompt for the Link Checker agent.
        
        Args:
            question: The original question object.
            answer: The generated answer content.
            urls: List of URLs to validate.
            
        Returns:
            Formatted link validation prompt.
        """
        urls_text = "\n".join(f"- {url}" for url in urls) if urls else "No links found in the answer."
        
        prompt = f"""Please use the browser automation tool to verify the following documentation links for this answer:

ORIGINAL QUESTION:
{question.text}

GENERATED ANSWER:
{answer}

LINKS TO VERIFY:
{urls_text}

INSTRUCTIONS:
1. Use the browser automation tool to visit each URL
2. For each link, verify:
   - Can the page be loaded successfully?
   - Does the page content relate to the question and answer?
   - Is it from an official Microsoft documentation source?
   - Does it contain specific information that supports the answer?

EVALUATION CRITERIA:
- Are the links accessible and loading successfully?
- Do the links contain content relevant to the question and answer?
- Are the links from authoritative Microsoft sources (docs.microsoft.com, learn.microsoft.com, azure.microsoft.com)?
- Do the pages contain specific information that validates or supports the answer content?

RESPONSE FORMAT:
Start with either "LINKS_VALID:" or "LINKS_INVALID:" followed by your detailed analysis.

For each link, describe:
- Whether it loaded successfully
- What content you found on the page
- How the content relates to the answer
- Whether it's from an official Microsoft source

Provide your link validation decision:"""

        return prompt
    
    def _parse_link_validation_response(self, validation_result: str) -> tuple[bool, str]:
        """Parse the link validation response.
        
        Args:
            validation_result: The raw link validation response from the agent.
            
        Returns:
            Tuple of (links_are_valid, feedback_message).
        """
        try:
            validation_upper = validation_result.upper()
            
            if validation_result.startswith("LINKS_VALID:"):
                return True, validation_result[12:].strip()
            elif validation_result.startswith("LINKS_INVALID:"):
                return False, validation_result[13:].strip()
            elif "LINKS_VALID" in validation_upper:
                return True, validation_result
            elif "LINKS_INVALID" in validation_upper:
                return False, validation_result
            else:
                # Ambiguous response - default to invalid for safety
                logger.warning(f"Ambiguous link validation response: {validation_result[:100]}...")
                return False, f"Unclear link validation result: {validation_result}"
                
        except Exception as e:
            logger.error(f"Failed to parse link validation response: {e}")
            return False, f"Failed to parse link validation: {str(e)}"
    
    async def cleanup(self) -> None:
        """Clean up resources used by the executor."""
        if self.agent:
            # Agent cleanup is handled automatically by the framework
            logger.debug("Link Checker executor cleanup completed")
            self.agent = None<|MERGE_RESOLUTION|>--- conflicted
+++ resolved
@@ -44,11 +44,8 @@
             
             self.agent = ChatAgent(
                 chat_client=self.azure_client,
-<<<<<<< HEAD
                 tools=[browser_tool],
-=======
                 name="Link Checker",
->>>>>>> a58c517d
                 instructions="""You are an expert Link Checker specializing in validating documentation URLs for Microsoft Azure AI services.
 
 Your role is to verify that provided links are accessible and contain information that is pertinent to the response content.
