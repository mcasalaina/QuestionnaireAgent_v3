"""Spreadsheet view using tkinter Treeview for single Excel sheet rendering."""

import tkinter as tk
from tkinter import ttk
from typing import Optional
from utils.data_types import SheetData, CellState
import logging
import textwrap

logger = logging.getLogger(__name__)


class SpreadsheetView:
    """Visual representation of a single Excel sheet using tkinter Treeview."""
    
    # Cell background colors for different states
    COLOR_PENDING = "#FFFFFF"      # White
    COLOR_WORKING = "#FFB6C1"      # Pink
    COLOR_COMPLETED = "#90EE90"    # Light green
    
<<<<<<< HEAD
    # Text wrapping configuration
    MAX_LINES_PER_CELL = 5         # Maximum lines before truncation
    CHARS_PER_LINE_RESPONSE = 80   # Approximate characters per line for response column
    CHARS_PER_LINE_QUESTION = 50   # Approximate characters per line for question column
=======
    # Agent name to user-friendly message mapping
    AGENT_MESSAGES = {
        "question_answerer": "𝗔𝗻𝘀𝘄𝗲𝗿𝗶𝗻𝗴...",
        "answer_checker": "𝗖𝗵𝗲𝗰𝗸𝗶𝗻𝗴 𝗔𝗻𝘀𝘄𝗲𝗿...",
        "link_checker": "𝗖𝗵𝗲𝗰𝗸𝗶𝗻𝗴 𝗟𝗶𝗻𝗸𝘀...",
        None: "𝗔𝗻𝘀𝘄𝗲𝗿𝗶𝗻𝗴..."  # Default fallback
    }
>>>>>>> de7db314
    
    def __init__(self, parent: tk.Widget, sheet_data: SheetData):
        """Initialize spreadsheet view.
        
        Args:
            parent: Parent tkinter widget
            sheet_data: Sheet data to render
        """
        self.parent = parent
        self.sheet_data = sheet_data
        self.treeview: Optional[ttk.Treeview] = None
        self.row_ids: list[str] = []
        self.scrollbar_v: Optional[ttk.Scrollbar] = None
        self.scrollbar_h: Optional[ttk.Scrollbar] = None
    
    def render(self) -> ttk.Treeview:
        """Create and return configured Treeview widget.
        
        Returns:
            Configured Treeview widget ready for display
        """
        # Create frame to hold treeview and scrollbars
        frame = ttk.Frame(self.parent)
        
        # Create Treeview with columns
        self.treeview = ttk.Treeview(
            frame,
            columns=('question', 'response'),
            show='headings',
            selectmode='none'
        )
        
        # Configure column headings
        self.treeview.heading('question', text='Question')
        self.treeview.heading('response', text='Response')
        
        # Configure column widths and properties
        self.treeview.column('question', width=400, minwidth=200, anchor='w')
        self.treeview.column('response', width=600, minwidth=300, anchor='w')
        
        # Configure row height to accommodate up to 5 lines of text
        # Each line needs ~20 pixels, so 5 lines = 100 pixels + padding
        style = ttk.Style()
        style.configure("Treeview", rowheight=110)  # Accommodate up to 5 lines of wrapped text
        
        # Configure borders and styling - use a combination of approaches
        style.configure("Treeview", 
                       background="white",
                       fieldbackground="white",
                       selectbackground="#e6f3ff",
                       selectforeground="black")
        
        # Configure header styling with visible borders
        style.configure("Treeview.Heading",
                       background="#f0f0f0",
                       foreground="black",
                       relief="solid",
                       borderwidth=1)
        
        # Map different states for better visual separation
        style.map("Treeview",
                 background=[('selected', '#e6f3ff')],
                 foreground=[('selected', 'black')])
        
        # Configure Treeview to show lines between items
        self.treeview.configure(show='tree headings')  # Show both tree lines and headings
        
        # Re-configure to show headings only but with better styling
        self.treeview.configure(show='headings')
        
        # Configure cell state tags for styling
        self._configure_cell_tags()
        
        # Add scrollbars
        self._add_scrollbars(frame)
        
        # Insert all rows from sheet data
        self._populate_rows()
        
        # Pack components
        self.treeview.grid(row=0, column=0, sticky='nsew')
        self.scrollbar_v.grid(row=0, column=1, sticky='ns')
        self.scrollbar_h.grid(row=1, column=0, sticky='ew')
        
        # Configure grid weights for resizing
        frame.grid_rowconfigure(0, weight=1)
        frame.grid_columnconfigure(0, weight=1)
        
        # Pack frame in parent
        frame.pack(fill=tk.BOTH, expand=True)
        
        logger.debug(f"Rendered spreadsheet view for sheet '{self.sheet_data.sheet_name}' with {len(self.sheet_data.questions)} questions")
        
        return self.treeview
    
    def _configure_cell_tags(self) -> None:
        """Configure Treeview tags for different cell states."""
        # Configure cell state colors with alternating backgrounds for better separation
        self.treeview.tag_configure('pending', background=self.COLOR_PENDING)
        self.treeview.tag_configure('working', background=self.COLOR_WORKING)
        self.treeview.tag_configure('completed', background=self.COLOR_COMPLETED)
        
        # Add alternating row colors for better visual separation
        self.treeview.tag_configure('odd_row', background='#f9f9f9')
        self.treeview.tag_configure('even_row', background='#ffffff')
        
        # Working state variants with alternating backgrounds
        self.treeview.tag_configure('working_odd', background='#FFB6C1')  # Pink
        self.treeview.tag_configure('working_even', background='#FFC0CB')  # Light pink
        
        # Completed state variants with alternating backgrounds  
        self.treeview.tag_configure('completed_odd', background='#90EE90')  # Light green
        self.treeview.tag_configure('completed_even', background='#98FB98')  # Pale green
        
        # Text color for all states (default black)
        for tag in ['pending', 'working', 'completed', 'odd_row', 'even_row', 
                   'working_odd', 'working_even', 'completed_odd', 'completed_even']:
            self.treeview.tag_configure(tag, foreground='#000000')
    
    def _add_scrollbars(self, frame: ttk.Frame) -> None:
        """Add vertical and horizontal scrollbars to the treeview."""
        # Vertical scrollbar
        self.scrollbar_v = ttk.Scrollbar(frame, orient=tk.VERTICAL, command=self.treeview.yview)
        self.treeview.configure(yscrollcommand=self.scrollbar_v.set)
        
        # Horizontal scrollbar
        self.scrollbar_h = ttk.Scrollbar(frame, orient=tk.HORIZONTAL, command=self.treeview.xview)
        self.treeview.configure(xscrollcommand=self.scrollbar_h.set)
    
    def _populate_rows(self) -> None:
        """Populate treeview with all questions from sheet data."""
        self.row_ids.clear()
        
        for row_idx, question in enumerate(self.sheet_data.questions):
            state = self.sheet_data.cell_states[row_idx]
            answer = self.sheet_data.answers[row_idx]
            
<<<<<<< HEAD
            # Wrap both question and response text
            question_text = self._wrap_text(
                question,
                self.CHARS_PER_LINE_QUESTION,
                self.MAX_LINES_PER_CELL
            )
            response_text = self._get_response_text(state, answer or "")
=======
            response_text = self._get_response_text(state, answer or "", agent_name=None)
>>>>>>> de7db314
            
            # Use alternating row colors with state-specific variants
            is_odd = (row_idx % 2) == 1
            
            if state == CellState.WORKING:
                tag = 'working_odd' if is_odd else 'working_even'
            elif state == CellState.COMPLETED:
                tag = 'completed_odd' if is_odd else 'completed_even'
            else:  # PENDING
                tag = 'odd_row' if is_odd else 'even_row'
            
            row_id = self.treeview.insert(
                '',
                'end',
                values=(question_text, response_text),
                tags=(tag,)
            )
            self.row_ids.append(row_id)
        
        logger.debug(f"Populated {len(self.row_ids)} rows in treeview with alternating colors")
    
    def update_cell(
        self, 
        row_index: int, 
        state: CellState, 
        answer: Optional[str] = None,
        agent_name: Optional[str] = None
    ) -> None:
        """Update visual state of a single cell.
        
        Args:
            row_index: Zero-based row index
            state: New cell state
            answer: Answer text (required for COMPLETED state)
            agent_name: Name of the currently active agent (for WORKING state)
        """
        if row_index < 0 or row_index >= len(self.row_ids):
            logger.warning(f"Invalid row_index: {row_index} (valid range: 0-{len(self.row_ids)-1})")
            return
        
        if not self.treeview:
            logger.error("Cannot update cell: treeview not initialized")
            return
        
        row_id = self.row_ids[row_index]
        question = self.sheet_data.questions[row_index]
<<<<<<< HEAD
        
        # Wrap both question and response text
        question_text = self._wrap_text(
            question,
            self.CHARS_PER_LINE_QUESTION,
            self.MAX_LINES_PER_CELL
        )
        response_text = self._get_response_text(state, answer or "")
=======
        response_text = self._get_response_text(state, answer or "", agent_name)
>>>>>>> de7db314
        
        # Use alternating row colors with state-specific variants
        is_odd = (row_index % 2) == 1
        
        if state == CellState.WORKING:
            tag = 'working_odd' if is_odd else 'working_even'
        elif state == CellState.COMPLETED:
            tag = 'completed_odd' if is_odd else 'completed_even'
        else:  # PENDING
            tag = 'odd_row' if is_odd else 'even_row'
        
        # Update the treeview item
        self.treeview.item(
            row_id,
            values=(question_text, response_text),
            tags=(tag,)
        )
        
        # Update sheet data to stay in sync
        self.sheet_data.cell_states[row_index] = state
        if answer and state == CellState.COMPLETED:
            self.sheet_data.answers[row_index] = answer
        
        # Auto-scroll to keep active cell visible
        if state == CellState.WORKING:
            self._auto_scroll_to_row(row_index)
        
        logger.debug(f"Updated cell [{row_index}] to {state.value} with alternating color")
    
<<<<<<< HEAD
    def _wrap_text(self, text: str, width: int, max_lines: int = None) -> str:
        """Wrap text to fit within specified character width.
        
        Args:
            text: Text to wrap
            width: Maximum characters per line
            max_lines: Maximum number of lines (None for unlimited)
            
        Returns:
            Wrapped text with newlines inserted
        """
        if not text:
            return ""
        
        # Use textwrap to break long lines
        lines = []
        for paragraph in text.split('\n'):
            if paragraph:
                wrapped = textwrap.fill(
                    paragraph, 
                    width=width,
                    break_long_words=False,
                    break_on_hyphens=False
                )
                lines.extend(wrapped.split('\n'))
            else:
                lines.append('')
        
        # Limit to max_lines if specified
        if max_lines and len(lines) > max_lines:
            # Keep first max_lines-1 lines and add ellipsis line
            # Ensure we don't create negative slice indices or access out of bounds
            if max_lines > 0 and (max_lines - 1) < len(lines):
                truncate_pos = max(0, width - 3) if width > 3 else 0
                lines = lines[:max_lines-1] + [lines[max_lines-1][:truncate_pos] + '...']
            else:
                # If max_lines is invalid, just take first max_lines
                lines = lines[:max_lines]
        
        return '\n'.join(lines)
    
    def _get_response_text(self, state: CellState, answer: str) -> str:
=======
    def _get_response_text(self, state: CellState, answer: str, agent_name: Optional[str] = None) -> str:
>>>>>>> de7db314
        """Get display text for response cell based on state.
        
        Args:
            state: Current cell state
            answer: Answer text
            agent_name: Name of the currently active agent (for WORKING state)
            
        Returns:
            Text to display in response column
        """
        if state == CellState.WORKING:
            # Map agent names to user-friendly messages with fallback
            message = self.AGENT_MESSAGES.get(agent_name, self.AGENT_MESSAGES[None])
            logger.debug(f"Getting response text for agent_name='{agent_name}' -> message='{message}'")
            return message
        elif state == CellState.COMPLETED:
            # Wrap text to fit column width with max 5 lines
            wrapped = self._wrap_text(
                answer or "", 
                self.CHARS_PER_LINE_RESPONSE,
                self.MAX_LINES_PER_CELL
            )
            return wrapped
        else:  # PENDING
            return ""
    
    def _auto_scroll_to_row(self, row_index: int) -> None:
        """Auto-scroll to keep specified row visible.
        
        Args:
            row_index: Row to scroll to
        """
        if not self.treeview or row_index >= len(self.row_ids):
            return
        
        try:
            # Get the item ID for the row
            item_id = self.row_ids[row_index]
            
            # Calculate scroll position to center the row
            total_rows = len(self.row_ids)
            if total_rows > 0:
                # Scroll to position that shows the row with some context
                target_position = max(0, (row_index - 3) / total_rows)
                self.treeview.yview_moveto(target_position)
                
                # Ensure the specific item is visible
                self.treeview.see(item_id)
            
            logger.debug(f"Auto-scrolled to row {row_index}")
        
        except Exception as e:
            logger.warning(f"Failed to auto-scroll to row {row_index}: {e}")
    
    def refresh(self) -> None:
        """Redraw entire view from current sheet_data."""
        if not self.treeview:
            logger.warning("Cannot refresh: treeview not initialized")
            return
        
        # Clear existing items
        for item in self.treeview.get_children():
            self.treeview.delete(item)
        
        # Repopulate with current data
        self._populate_rows()
        
        logger.debug(f"Refreshed spreadsheet view for sheet '{self.sheet_data.sheet_name}'")
    
    def get_visible_row_range(self) -> tuple[int, int]:
        """Get the range of currently visible rows.
        
        Returns:
            Tuple of (first_visible_row, last_visible_row) indices
        """
        if not self.treeview or not self.row_ids:
            return (0, 0)
        
        try:
            # Get first and last visible items
            visible_items = []
            for item_id in self.row_ids:
                bbox = self.treeview.bbox(item_id)
                if bbox:  # Item is visible
                    visible_items.append(item_id)
            
            if not visible_items:
                return (0, 0)
            
            # Find indices of first and last visible items
            first_visible = self.row_ids.index(visible_items[0])
            last_visible = self.row_ids.index(visible_items[-1])
            
            return (first_visible, last_visible)
        
        except Exception as e:
            logger.warning(f"Failed to get visible row range: {e}")
            return (0, len(self.row_ids) - 1)
    
    def select_row(self, row_index: int) -> None:
        """Select and highlight a specific row.
        
        Args:
            row_index: Zero-based row index to select
        """
        if not self.treeview or row_index < 0 or row_index >= len(self.row_ids):
            return
        
        # Clear existing selection
        self.treeview.selection_remove(self.treeview.selection())
        
        # Select the specified row
        item_id = self.row_ids[row_index]
        self.treeview.selection_add(item_id)
        self.treeview.focus(item_id)
        
        # Ensure it's visible
        self._auto_scroll_to_row(row_index)
    
    def get_row_count(self) -> int:
        """Get the total number of rows in the view.
        
        Returns:
            Number of question rows
        """
        return len(self.sheet_data.questions)
    
    def destroy(self) -> None:
        """Clean up the view and its resources."""
        if self.treeview:
            self.treeview.destroy()
            self.treeview = None
        
        if self.scrollbar_v:
            self.scrollbar_v.destroy()
            self.scrollbar_v = None
        
        if self.scrollbar_h:
            self.scrollbar_h.destroy()
            self.scrollbar_h = None
        
        self.row_ids.clear()
        logger.debug(f"Destroyed spreadsheet view for sheet '{self.sheet_data.sheet_name}'")<|MERGE_RESOLUTION|>--- conflicted
+++ resolved
@@ -18,12 +18,11 @@
     COLOR_WORKING = "#FFB6C1"      # Pink
     COLOR_COMPLETED = "#90EE90"    # Light green
     
-<<<<<<< HEAD
     # Text wrapping configuration
     MAX_LINES_PER_CELL = 5         # Maximum lines before truncation
     CHARS_PER_LINE_RESPONSE = 80   # Approximate characters per line for response column
     CHARS_PER_LINE_QUESTION = 50   # Approximate characters per line for question column
-=======
+    
     # Agent name to user-friendly message mapping
     AGENT_MESSAGES = {
         "question_answerer": "𝗔𝗻𝘀𝘄𝗲𝗿𝗶𝗻𝗴...",
@@ -31,7 +30,6 @@
         "link_checker": "𝗖𝗵𝗲𝗰𝗸𝗶𝗻𝗴 𝗟𝗶𝗻𝗸𝘀...",
         None: "𝗔𝗻𝘀𝘄𝗲𝗿𝗶𝗻𝗴..."  # Default fallback
     }
->>>>>>> de7db314
     
     def __init__(self, parent: tk.Widget, sheet_data: SheetData):
         """Initialize spreadsheet view.
@@ -169,17 +167,13 @@
             state = self.sheet_data.cell_states[row_idx]
             answer = self.sheet_data.answers[row_idx]
             
-<<<<<<< HEAD
             # Wrap both question and response text
             question_text = self._wrap_text(
                 question,
                 self.CHARS_PER_LINE_QUESTION,
                 self.MAX_LINES_PER_CELL
             )
-            response_text = self._get_response_text(state, answer or "")
-=======
             response_text = self._get_response_text(state, answer or "", agent_name=None)
->>>>>>> de7db314
             
             # Use alternating row colors with state-specific variants
             is_odd = (row_idx % 2) == 1
@@ -226,7 +220,6 @@
         
         row_id = self.row_ids[row_index]
         question = self.sheet_data.questions[row_index]
-<<<<<<< HEAD
         
         # Wrap both question and response text
         question_text = self._wrap_text(
@@ -234,10 +227,7 @@
             self.CHARS_PER_LINE_QUESTION,
             self.MAX_LINES_PER_CELL
         )
-        response_text = self._get_response_text(state, answer or "")
-=======
         response_text = self._get_response_text(state, answer or "", agent_name)
->>>>>>> de7db314
         
         # Use alternating row colors with state-specific variants
         is_odd = (row_index % 2) == 1
@@ -267,7 +257,6 @@
         
         logger.debug(f"Updated cell [{row_index}] to {state.value} with alternating color")
     
-<<<<<<< HEAD
     def _wrap_text(self, text: str, width: int, max_lines: int = None) -> str:
         """Wrap text to fit within specified character width.
         
@@ -309,10 +298,7 @@
         
         return '\n'.join(lines)
     
-    def _get_response_text(self, state: CellState, answer: str) -> str:
-=======
     def _get_response_text(self, state: CellState, answer: str, agent_name: Optional[str] = None) -> str:
->>>>>>> de7db314
         """Get display text for response cell based on state.
         
         Args:
