--- conflicted
+++ resolved
@@ -107,13 +107,6 @@
         
         logger.info("GUI initialized successfully")
     
-<<<<<<< HEAD
-    def _create_left_panel(self, parent: ttk.Frame) -> None:
-        """Create the left panel with input controls."""
-        # Context section
-        context_label = ttk.Label(parent, text="Context")
-        context_label.pack(anchor=tk.W, pady=(0, 5))
-=======
     def _create_question_section(self, parent: ttk.Frame) -> None:
         """Create the question input section."""
         # Question frame
@@ -130,10 +123,15 @@
         )
         self.question_entry.insert(tk.END, "How many languages does your text-to-speech service support?")
         self.question_entry.grid(row=0, column=0, sticky=(tk.W, tk.E, tk.N), padx=(0, 10))
->>>>>>> 9d99e4b9
-        
-        context_entry = ttk.Entry(parent, textvariable=self.context_var, width=40)
-        context_entry.pack(fill=tk.X, pady=(0, 15))
+        
+        # Settings frame
+        settings_frame = ttk.Frame(question_frame)
+        settings_frame.grid(row=0, column=1, sticky=(tk.N, tk.S))
+        
+        # Context setting
+        ttk.Label(settings_frame, text="Context:").grid(row=0, column=0, sticky=tk.W, pady=(0, 5))
+        context_entry = ttk.Entry(settings_frame, textvariable=self.context_var, width=20)
+        context_entry.grid(row=1, column=0, sticky=(tk.W, tk.E), pady=(0, 10))
         
         # Character Limit section
         limit_label = ttk.Label(parent, text="Character Limit")
@@ -223,11 +221,7 @@
         self.sources_display = scrolledtext.ScrolledText(
             docs_frame,
             wrap=tk.WORD,
-<<<<<<< HEAD
             font=("Segoe UI", 12),
-=======
-            font=("Segoe UI", 9),
->>>>>>> 9d99e4b9
             state=tk.DISABLED
         )
         self.sources_display.pack(fill=tk.BOTH, expand=True, padx=5, pady=(0, 5))
