"""Main GUI window using tkinter for the questionnaire application."""

import tkinter as tk
from tkinter import ttk, scrolledtext, messagebox, filedialog
import threading
import asyncio
import queue
import os
from typing import Optional, Callable, Any
import logging
from utils.data_types import Question, ProcessingResult, ExcelProcessingResult, WorkbookData, AgentInitState
from utils.exceptions import (
    AzureServiceError, NetworkError, AuthenticationError, 
    ConfigurationError, ExcelFormatError
)
from utils.logger import setup_logging
from utils.ui_queue import UIUpdateQueue
from utils.asyncio_runner import get_asyncio_runner, shutdown_asyncio_runner
from excel.loader import ExcelLoader
from excel.column_identifier import ColumnIdentifier
# Import ExcelProcessor lazily to avoid slow agent framework imports
# from excel.processor import ExcelProcessor
# Import AgentCoordinator lazily to avoid slow startup
# from agents.workflow_manager import AgentCoordinator
from utils.config import config_manager
# Lazy import: from utils.azure_auth import get_azure_client
from .status_manager import StatusManager
from .dialogs import ErrorDialog
from .workbook_view import WorkbookView


logger = logging.getLogger(__name__)


# Agent initialization constants
AGENT_INIT_MAX_WAIT_SECONDS = 120  # Maximum time to wait for agent initialization
AGENT_INIT_POLL_INTERVAL = 0.5  # How often to check initialization status (seconds)


class UIManager:
    """Main GUI interface for the questionnaire application."""
    
    def __init__(self, agent_coordinator = None):
        """Initialize UI with agent coordinator dependency.
        
        Args:
            agent_coordinator: Pre-initialized agent coordinator (optional).
        """
        self.agent_coordinator = agent_coordinator
        
        # Agent initialization state tracking
        self.agent_init_state = AgentInitState.NOT_STARTED
        self.agent_init_error: Optional[str] = None
        self.agent_init_future = None
        
        # Enable high DPI awareness on Windows for better rendering
        try:
            from ctypes import windll
            windll.shcore.SetProcessDpiAwareness(1)
        except:
            pass  # Ignore errors on non-Windows platforms or if not available
        
        self.root = tk.Tk()
        self.status_manager: Optional[StatusManager] = None
        self.error_dialog: Optional[ErrorDialog] = None
        self.processing_active = False
        
        # Asyncio thread runner for proper event loop management
        self.asyncio_runner = get_asyncio_runner()
        
        # UI components
        self.question_entry: Optional[scrolledtext.ScrolledText] = None
        self.ask_button: Optional[ttk.Button] = None
        self.import_button: Optional[ttk.Button] = None
        self.answer_display: Optional[scrolledtext.ScrolledText] = None
        self.sources_display: Optional[scrolledtext.ScrolledText] = None
        self.reasoning_display: Optional[scrolledtext.ScrolledText] = None
        
        # Excel processing components
        self.workbook_view: Optional[WorkbookView] = None
        self.ui_update_queue: Optional[UIUpdateQueue] = None
        self.current_workbook_data: Optional[WorkbookData] = None
        self._temp_workbook_data: Optional[WorkbookData] = None
        
        # Settings
        self.char_limit_var = tk.IntVar(value=2000)
        self.context_var = tk.StringVar(value="Microsoft Azure AI")
        self.max_retries_var = tk.IntVar(value=10)
        
        self.setup_ui()
    
    def setup_ui(self) -> None:
        """Set up the main GUI layout."""
        self.root.title("Questionnaire Answerer (Microsoft Agent Framework)")
        self.root.geometry("1200x800")
        self.root.minsize(800, 600)
        
        # Maximize window based on OS
        import platform
        try:
            if platform.system() == "Windows":
                self.root.state('zoomed')  # Windows maximized
            elif platform.system() == "Linux":
                self.root.attributes('-zoomed', True)  # Linux maximized
            elif platform.system() == "Darwin":  # macOS
                self.root.attributes('-zoomed', True)  # macOS maximized
        except tk.TclError:
            # Fallback if maximizing fails - just use the geometry
            pass
        
        # Configure style
        style = ttk.Style()
        style.theme_use('clam')
        
        # Set lighter background color for the window
        light_gray = "#ebebeb"
        self.root.configure(bg=light_gray)
        style.configure("TFrame", background=light_gray)
        style.configure("TLabel", background=light_gray)
        style.configure("TLabelframe", background=light_gray)
        style.configure("TLabelframe.Label", background=light_gray)
        style.configure("TNotebook", background=light_gray)
        # Configure tab colors: inactive tabs darker, active tab very light
        style.configure("TNotebook.Tab", background="#d0d0d0", foreground="black")
        style.map("TNotebook.Tab", 
                  background=[("selected", "#ffffff")],
                  foreground=[("selected", "black")])
        style.configure("TPanedwindow", background=light_gray)
        style.configure("Sash", sashthickness=5, background=light_gray)
        
        # Create main paned window for left/right split
        main_paned = ttk.PanedWindow(self.root, orient=tk.HORIZONTAL)
        main_paned.pack(fill=tk.BOTH, expand=True, padx=10, pady=(10, 0))
        
        # Create left panel for input controls
        left_frame = ttk.Frame(main_paned)
        main_paned.add(left_frame, weight=1)
        
        # Create right panel for results
        right_frame = ttk.Frame(main_paned)
        main_paned.add(right_frame, weight=2)
        
        # Create UI sections in appropriate panels
        self._create_left_panel(left_frame)
        self._create_right_panel(right_frame)
        
        # Create status bar container frame
        status_container = ttk.Frame(self.root)
        status_container.pack(fill=tk.X, padx=10, pady=(0, 5))
        
        # Initialize status manager and error dialog
        self.status_manager = StatusManager(status_container)
        self.error_dialog = ErrorDialog(self.root)
        
        # Set up event handlers
        self._setup_event_handlers()
        
        logger.info("GUI initialized successfully")
    
    def _create_left_panel(self, parent: ttk.Frame) -> None:
        """Create the left panel with input controls."""
        # Context section
        context_label = ttk.Label(parent, text="Context")
        context_label.pack(anchor=tk.W, pady=(0, 5))
        
        context_entry = ttk.Entry(parent, textvariable=self.context_var, width=40)
        context_entry.pack(fill=tk.X, pady=(0, 15))
        
        # Character Limit section
        limit_label = ttk.Label(parent, text="Character Limit")
        limit_label.pack(anchor=tk.W, pady=(0, 5))
        
        char_limit_entry = ttk.Entry(
            parent,
            textvariable=self.char_limit_var,
            width=40
        )
        char_limit_entry.pack(fill=tk.X, pady=(0, 15))
        
        # Maximum Retries section
        retries_label = ttk.Label(parent, text="Maximum Retries")
        retries_label.pack(anchor=tk.W, pady=(0, 5))
        
        retries_entry = ttk.Entry(
            parent,
            textvariable=self.max_retries_var,
            width=40
        )
        retries_entry.pack(fill=tk.X, pady=(0, 15))
        
        # Question section
        question_label = ttk.Label(parent, text="Question")
        question_label.pack(anchor=tk.W, pady=(0, 5))
        
        self.question_entry = scrolledtext.ScrolledText(
            parent,
            height=8,
            width=40,
            font=('Segoe UI', 12),
            wrap=tk.WORD
        )
        self.question_entry.insert(tk.END, "How many languages does your text-to-speech service support?")
        self.question_entry.pack(fill=tk.BOTH, expand=True, pady=(0, 15))
        
        # Buttons
        button_frame = ttk.Frame(parent)
        button_frame.pack(fill=tk.X, pady=(10, 0))
        
        self.ask_button = ttk.Button(
            button_frame,
            text="Ask!",
            command=self._on_ask_clicked
        )
        self.ask_button.pack(fill=tk.X, pady=(0, 10))
        
        self.import_button = ttk.Button(
            button_frame,
            text="Import From Excel",
            command=self._on_import_excel_clicked
        )
        self.import_button.pack(fill=tk.X)
    
    def _create_right_panel(self, parent: ttk.Frame) -> None:
        """Create the right panel with results display."""
        # Results notebook for tabbed display
        self.results_notebook = ttk.Notebook(parent)
        self.results_notebook.pack(fill=tk.BOTH, expand=True)
        
        # Answer tab
        answer_frame = ttk.Frame(self.results_notebook)
        self.results_notebook.add(answer_frame, text="Answer")
        
        answer_label = ttk.Label(answer_frame, text="Answer")
        answer_label.pack(anchor=tk.W, pady=(5, 5))
        
        self.answer_display = scrolledtext.ScrolledText(
            answer_frame,
            wrap=tk.WORD,
            font=("Segoe UI", 12),
            state=tk.DISABLED
        )
        self.answer_display.pack(fill=tk.BOTH, expand=True, padx=5, pady=(0, 5))
        
        # Documentation tab
        docs_frame = ttk.Frame(self.results_notebook)
        self.results_notebook.add(docs_frame, text="Documentation")
        
        docs_label = ttk.Label(docs_frame, text="Documentation")
        docs_label.pack(anchor=tk.W, pady=(5, 5))
        
        self.sources_display = scrolledtext.ScrolledText(
            docs_frame,
            wrap=tk.WORD,
            font=("Segoe UI", 12),
            state=tk.DISABLED
        )
        self.sources_display.pack(fill=tk.BOTH, expand=True, padx=5, pady=(0, 5))
        
        # Reasoning tab
        reasoning_frame = ttk.Frame(self.results_notebook)
        self.results_notebook.add(reasoning_frame, text="Reasoning")
        
        reasoning_label = ttk.Label(reasoning_frame, text="Agent Reasoning")
        reasoning_label.pack(anchor=tk.W, pady=(5, 5))
        
        self.reasoning_display = scrolledtext.ScrolledText(
            reasoning_frame,
            wrap=tk.WORD,
            font=("Segoe UI", 11),  # Changed to match other tabs
            state=tk.DISABLED,
            bg="white"  # White background for better readability
        )
        self.reasoning_display.pack(fill=tk.BOTH, expand=True, padx=5, pady=(0, 5))
        
        # Configure text tags for colored agent names
        self.reasoning_display.tag_configure("agent_name_black", foreground="black", font=("Segoe UI", 11, "bold"))
        self.reasoning_display.tag_configure("agent_name_green", foreground="green", font=("Segoe UI", 11, "bold"))
        self.reasoning_display.tag_configure("agent_name_blue", foreground="blue", font=("Segoe UI", 11, "bold"))
    
    def _setup_event_handlers(self) -> None:
        """Set up keyboard and window event handlers."""
        # Bind Ctrl+Enter to ask button
        self.root.bind('<Control-Return>', lambda e: self._on_ask_clicked())
        
        # Bind window close event
        self.root.protocol("WM_DELETE_WINDOW", self._on_window_close)
        
        # Bind Enter key in question entry to ask (if not multiline)
        self.question_entry.bind('<Return>', self._on_question_enter)
    
    def _on_question_enter(self, event: tk.Event) -> str:
        """Handle Enter key in question entry."""
        # If Shift+Enter, allow new line; otherwise trigger ask
        if not event.state & 0x1:  # No Shift key
            self._on_ask_clicked()
            return "break"  # Prevent default behavior
        return None
    
    def _on_ask_clicked(self) -> None:
        """Handle Ask button click."""
        if self.processing_active:
            return
        
        question_text = self.question_entry.get("1.0", tk.END).strip()
        if not question_text:
            messagebox.showwarning("Empty Question", "Please enter a question before clicking Ask!")
            self.question_entry.focus()
            return
        
        # Clear reasoning display
        self._clear_reasoning_display()
        context = self.context_var.get()
        self.update_reasoning(f"Starting single question processing with context '{context}': '{question_text[:100]}...'")
        
        # Disable UI during processing
        self._set_processing_state(True)
        
        # Start processing in background thread
        threading.Thread(
            target=self._process_question_async,
            args=(question_text,),
            daemon=True
        ).start()
    
    def _on_import_excel_clicked(self) -> None:
        """Handle Import Excel button click."""
        if self.processing_active:
            return
        
        # Show file dialog
        file_path = filedialog.askopenfilename(
            title="Select Excel File",
            filetypes=[
                ("Excel files", "*.xlsx *.xls"),
                ("All files", "*.*")
            ]
        )
        
        if file_path:
            # Load and display Excel file immediately on main thread (no threading!)
            try:
                self._load_and_display_excel_sync(file_path)
                
                # Then start async processing in background
                self._set_processing_state(True)
                self._start_async_excel_processing(file_path)
                
            except Exception as e:
                logger.error(f"Error loading Excel file: {e}", exc_info=True)
                self.display_error("excel_load_error", f"Failed to load Excel file: {str(e)}")
    
    def _on_clear_clicked(self) -> None:
        """Handle Clear button click."""
        if self.processing_active:
            return
        
        # Clear question entry
        self.question_entry.delete("1.0", tk.END)
        
        # Clear results
        self._clear_results()
        
        # Focus question entry
        self.question_entry.focus()
    
    def _on_window_close(self) -> None:
        """Handle window close event."""
        # Always cleanup and close without confirmation, even during processing
        self._cleanup()
        self.root.destroy()
    
    def _process_question_async(self, question_text: str) -> None:
        """Process question asynchronously in background thread."""
        try:
            # Use the asyncio thread runner
            self.asyncio_runner.run_coroutine(
                self._process_question_internal(question_text),
                callback=lambda result: self.root.after(0, self._handle_question_result, result),
                error_callback=lambda e: self.root.after(0, self._handle_processing_error, e)
            )
            
        except Exception as e:
            logger.error(f"Error starting question processing: {e}", exc_info=True)
            # Show error on main thread
            self.root.after(0, self._handle_processing_error, e)
    
    def _process_excel_async(self, file_path: str) -> None:
        """Process Excel file asynchronously in background thread."""
        def load_excel_on_main_thread():
            """Load and display Excel file on the main UI thread."""
            try:
                self._load_and_display_excel_sync(file_path)
                
                # After successful UI load, start async agent processing
                self.asyncio_runner.run_coroutine(
                    self._process_excel_agents(file_path),
                    callback=lambda result: self.root.after(0, self._handle_excel_result, result),
                    error_callback=self._handle_excel_error
                )
                
            except Exception as e:
                logger.error(f"Error loading Excel file: {e}", exc_info=True)
                self._handle_processing_error(e)
        
        # Schedule the Excel loading on the main thread
        self.root.after(0, load_excel_on_main_thread)
    
    def _start_async_excel_processing(self, file_path: str) -> None:
        """Start async Excel processing after UI is loaded."""
        def run_async():
            try:
                self.asyncio_runner.run_coroutine(
                    self._process_excel_agents(file_path),
                    callback=lambda result: self.root.after(0, self._handle_excel_result, result),
                    error_callback=self._handle_excel_error
                )
            except Exception as e:
                logger.error(f"Error starting async Excel processing: {e}", exc_info=True)
                self.root.after(0, self._handle_processing_error, e)
        
        # Run the async processing in a background thread
        threading.Thread(target=run_async, daemon=True).start()
    
    def _load_and_display_excel_sync(self, file_path: str) -> None:
        """Load Excel file and display it in the UI immediately (synchronous)."""
        try:
            # Clear reasoning display and add initial message
            self._clear_reasoning_display()
            self.update_reasoning("Loading Excel file...")
            
            # Load workbook with column identification
            self.status_manager.set_status("Loading Excel file...", "info")
            self.update_reasoning(f"Loading Excel file: {file_path}")
            
            # Create column identifier - use Azure client if available for AI-powered identification
            azure_client = None
            if self.agent_coordinator and hasattr(self.agent_coordinator, 'azure_client'):
                azure_client = self.agent_coordinator.azure_client
                self.update_reasoning("Using Azure AI for intelligent column identification")
            else:
                self.update_reasoning("Using heuristic-based column identification (Azure AI not available)")
            
            column_identifier = ColumnIdentifier(azure_client=azure_client)
            loader = ExcelLoader(column_identifier=column_identifier)
            workbook_data = loader.load_workbook(file_path)
            
            # Create UI update queue
            self.ui_update_queue = UIUpdateQueue(maxsize=100)
            self.update_reasoning(f"Loaded workbook with {len(workbook_data.sheets)} sheets, {workbook_data.total_questions} total questions")
            
            # Show workbook immediately
            self.status_manager.set_status("Creating spreadsheet view...", "info")
            print(f"DEBUG: About to show workbook view with {len(workbook_data.sheets)} sheets")
            self._show_workbook_view(workbook_data, self.ui_update_queue)
            print("DEBUG: _show_workbook_view completed")
            self.update_reasoning("Spreadsheet view created - you can now see questions in the Answer tab")
            
            # Store workbook data for async processing
            self._temp_workbook_data = workbook_data
            
            self.status_manager.set_status("Spreadsheet loaded - initializing agents...", "info")
            
        except Exception as e:
            print(f"DEBUG: Error in _load_and_display_excel_sync: {e}")
            logger.error(f"Error in _load_and_display_excel_sync: {e}", exc_info=True)
            self.update_reasoning(f"Error loading Excel file: {e}")
            raise
    
    def _handle_excel_error(self, e: Exception) -> None:
        """Handle Excel processing errors with proper error result creation."""
        if isinstance(e, (FileNotFoundError, ExcelFormatError)):
            logger.error(f"Excel file error: {e}")
            # For file/format errors, create error result and handle normally
            error_result = ExcelProcessingResult(
                success=False,
                error_message=str(e),
                questions_processed=0,
                questions_failed=0
            )
            self.root.after(0, self._handle_excel_result, error_result)
        else:
            logger.error(f"Error in Excel processing: {e}", exc_info=True)
            # Show error on main thread
            self.root.after(0, self._handle_processing_error, e)
    
    async def _process_question_internal(self, question_text: str) -> ProcessingResult:
        """Internal async question processing."""
        # Ensure agent coordinator is available (wait if initializing)
        try:
            await self._ensure_agents_ready()
        except Exception as e:
            logger.error(f"Failed to ensure agents ready: {e}")
            return ProcessingResult(
                success=False,
                error_message=f"Agent initialization failed: {str(e)}",
                processing_time=0.0,
                questions_processed=0,
                questions_failed=1
            )
        
        # Create question object
        question = Question(
            text=question_text,
            context=self.context_var.get(),
            char_limit=self.char_limit_var.get(),
            max_retries=self.max_retries_var.get()
        )
        
        # Process with progress updates
        return await self.agent_coordinator.process_question(question, self.update_progress, self.update_reasoning)
    
    async def _process_excel_agents(self, file_path: str) -> ExcelProcessingResult:
        """Process Excel file with agents (async - UI already loaded)."""
        try:
            # Get the workbook data that was loaded synchronously
            workbook_data = self._temp_workbook_data
            
            self.update_reasoning("Starting agent initialization and question processing...")
            
            # Ensure agent coordinator is available (wait if initializing)
            try:
                await self._ensure_agents_ready()
            except Exception as e:
                logger.error(f"Failed to ensure agents ready: {e}")
                return ExcelProcessingResult(
                    success=False,
                    error_message=f"Agent initialization failed: {str(e)}",
                    questions_processed=0,
                    questions_failed=0
                )
            
            # Process workbook (import ExcelProcessor lazily)
            self.update_reasoning("Starting question processing...")
            from excel.processor import ExcelProcessor
            processor = ExcelProcessor(self.agent_coordinator, self.ui_update_queue, self.update_reasoning)
            result = await processor.process_workbook(
                workbook_data,
                self.context_var.get(),
                self.char_limit_var.get(),
                self.max_retries_var.get()
            )
            
            # Save workbook if successful
            if result.success:
<<<<<<< HEAD
                self.update_reasoning("Processing complete - prompting for save location...")
                
                # Generate default filename suggestion
                original_dir = os.path.dirname(workbook_data.file_path)
                original_name = os.path.basename(workbook_data.file_path)
                name_without_ext, ext = os.path.splitext(original_name)
                default_name = f"{name_without_ext}_answered{ext}"
                
                # Store the save dialog result in a variable accessible from main thread
                self._save_dialog_result = None
                self._save_dialog_completed = False
                
                def show_save_dialog():
                    """Show Save As dialog on main thread."""
                    default_path = os.path.join(original_dir, default_name)
                    
                    self._save_dialog_result = filedialog.asksaveasfilename(
                        title="Save Completed Questionnaire",
                        defaultextension=ext,
                        initialfile=default_name,
                        initialdir=original_dir,
                        filetypes=[
                            ("Excel files", "*.xlsx *.xls"),
                            ("All files", "*.*")
                        ]
                    )
                    self._save_dialog_completed = True
                
                # Schedule dialog on main thread
                self.root.after(0, show_save_dialog)
                
                # Wait for dialog to complete
                while not self._save_dialog_completed:
                    await asyncio.sleep(0.1)
                
                output_path = self._save_dialog_result
                
                # If user cancelled the dialog, give them a chance to save
                while not output_path:
                    self.update_reasoning("Save cancelled - prompting user...")
                    
                    # Show warning on main thread
                    retry_save = None
                    def show_cancel_warning():
                        nonlocal retry_save
                        retry_save = messagebox.askyesno(
                            "Save Required",
                            "The questionnaire processing is complete.\n\n"
                            "Please choose a location to save the results.\n\n"
                            "Would you like to choose a save location now?",
                            icon='warning'
                        )
                        self._save_dialog_completed = True
                    
                    self._save_dialog_completed = False
                    self.root.after(0, show_cancel_warning)
                    
                    # Wait for response
                    while not self._save_dialog_completed:
                        await asyncio.sleep(0.1)
                    
                    if not retry_save:
                        # User really doesn't want to save - treat as cancellation
                        self.update_reasoning("Save cancelled by user")
                        return ExcelProcessingResult(
                            success=False,
                            error_message="Save cancelled by user",
                            questions_processed=result.questions_processed,
                            questions_failed=result.questions_failed,
                            processing_time=result.processing_time
                        )
                    
                    # Show save dialog again
                    self._save_dialog_completed = False
                    self.root.after(0, show_save_dialog)
                    
                    while not self._save_dialog_completed:
                        await asyncio.sleep(0.1)
                    
                    output_path = self._save_dialog_result
                
                self.update_reasoning(f"Saving results to: {output_path}")
                loader = ExcelLoader()
                saved_path = loader.save_workbook(workbook_data, output_path)
                
                # Update result with actual output path
                result.output_file_path = saved_path
                
=======
                self.update_reasoning("Saving results back to Excel file...")
                # Use same Azure client as the agent coordinator for consistency
                azure_client = None
                if self.agent_coordinator and hasattr(self.agent_coordinator, 'azure_client'):
                    azure_client = self.agent_coordinator.azure_client
                
                column_identifier = ColumnIdentifier(azure_client=azure_client)
                loader = ExcelLoader(column_identifier=column_identifier)
                loader.save_workbook(workbook_data)
>>>>>>> 404c33da
                self.update_reasoning(f"Excel processing completed successfully: {result.questions_processed} processed, {result.questions_failed} failed")
                logger.info(f"Excel processing completed successfully: {result.questions_processed} processed, {result.questions_failed} failed")
            else:
                self.update_reasoning(f"Excel processing failed: {result.error_message}")
            
            return result
            
        except ImportError as e:
            logger.error(f"Import error in Excel processing: {e}", exc_info=True)
            return ExcelProcessingResult(
                success=False,
                error_message=f"Failed to import required components: {str(e)}",
                questions_processed=0,
                questions_failed=0
            )
        
        except asyncio.TimeoutError as e:
            logger.error(f"Timeout in Excel processing: {e}", exc_info=True)
            return ExcelProcessingResult(
                success=False,
                error_message="Processing timed out. Please check your Azure configuration and network connection.",
                questions_processed=0,
                questions_failed=0
            )
            
        except Exception as e:
            logger.error(f"Unexpected error in Excel processing: {e}", exc_info=True)
            return ExcelProcessingResult(
                success=False,
                error_message=f"Processing failed: {str(e)}",
                questions_processed=0,
                questions_failed=0
            )
    
    def _handle_question_result(self, result: ProcessingResult) -> None:
        """Handle question processing result on main thread."""
        try:
            if result.success and result.answer:
                self.update_reasoning("Question processing completed successfully!")
                
                # Display rich text conversation from agent steps
                if result.answer.agent_reasoning:
                    self._display_agent_conversation(
                        result.answer.agent_reasoning,
                        result.answer.documentation_links
                    )
                
                self.display_answer(result.answer.content, result.answer.sources)
                self.status_manager.set_status(f"Processing completed successfully in {result.processing_time:.1f}s", "success")
            else:
                self.update_reasoning(f"Question processing failed: {result.error_message}")
                self.display_error("processing", result.error_message or "Unknown processing error")
                self.status_manager.set_status("Processing failed", "error")
        
        finally:
            self._set_processing_state(False)
    
    def _show_workbook_view(self, workbook_data: WorkbookData, ui_queue: UIUpdateQueue) -> None:
        """Replace answer_display with WorkbookView (main thread only).
        
        Args:
            workbook_data: WorkbookData to display
            ui_queue: UI update queue for live updates
        """
        try:
            print(f"DEBUG: Starting to show workbook view with {len(workbook_data.sheets)} sheets")
            logger.info(f"Starting to show workbook view with {len(workbook_data.sheets)} sheets")
            
            # Store current workbook data
            self.current_workbook_data = workbook_data
            
            # Get the answer frame (parent of answer_display)
            answer_frame = self.answer_display.master if self.answer_display else None
            print(f"DEBUG: answer_frame = {answer_frame}")
            print(f"DEBUG: self.answer_display = {self.answer_display}")
            
            if not answer_frame:
                print("DEBUG: Could not find answer frame")
                logger.error("Could not find answer frame")
                return
            
            # COMPLETELY clear and destroy all widgets from the answer frame
            print(f"DEBUG: Destroying {len(answer_frame.winfo_children())} widgets from answer frame")
            for widget in answer_frame.winfo_children():
                print(f"DEBUG: Destroying widget: {widget}")
                widget.destroy()  # Use destroy() instead of pack_forget()
            
            print("DEBUG: All widgets destroyed from answer frame")
            logger.info("Cleared answer frame contents")
            
            # Create and show WorkbookView directly in the answer frame
            print(f"DEBUG: Creating WorkbookView with parent: {answer_frame}")
            logger.info(f"Creating WorkbookView with parent: {answer_frame}")
            
            self.workbook_view = WorkbookView(
                answer_frame,
                workbook_data,
                ui_queue
            )
            print("DEBUG: WorkbookView created, rendering notebook...")
            logger.info("WorkbookView created, rendering notebook...")
            
            notebook = self.workbook_view.render()
            print(f"DEBUG: Notebook rendered: {notebook}")
            logger.info(f"Notebook rendered: {notebook}")
            
            # Pack the notebook to fill the entire answer frame
            notebook.pack(fill=tk.BOTH, expand=True)
            print("DEBUG: Notebook packed in answer frame")
            logger.info("Notebook packed in answer frame")
            
            # Start polling for updates
            self.workbook_view.start_update_polling()
            print("DEBUG: Update polling started")
            logger.info("Update polling started")
            
            # Force UI update
            answer_frame.update_idletasks()
            self.root.update_idletasks()
            print("DEBUG: UI update forced")
            
            # Force switch to Answer tab and verify visibility
            print(f"DEBUG: Forcing switch to Answer tab")
            self.results_notebook.select(0)  # Select Answer tab (index 0)
            print(f"DEBUG: Current tab: {self.results_notebook.index(self.results_notebook.select())}")
            print(f"DEBUG: Answer frame children after packing: {[str(child) for child in answer_frame.winfo_children()]}")
            print(f"DEBUG: Notebook children: {[str(child) for child in notebook.winfo_children()]}")
            
            # Debug geometry information
            print(f"DEBUG: Answer frame geometry: {answer_frame.winfo_width()}x{answer_frame.winfo_height()}")
            print(f"DEBUG: Notebook geometry: {notebook.winfo_width()}x{notebook.winfo_height()}")
            print(f"DEBUG: Notebook is visible: {notebook.winfo_viewable()}")
            print(f"DEBUG: Answer frame is visible: {answer_frame.winfo_viewable()}")
            
            # Force notebook to be visible and update
            notebook.lift()
            notebook.update_idletasks()
            answer_frame.lift()
            answer_frame.update_idletasks()
            self.root.update()
            
            print(f"DEBUG: Successfully displayed workbook view with {len(workbook_data.sheets)} sheets")
            logger.info(f"Successfully displayed workbook view with {len(workbook_data.sheets)} sheets")
            
        except Exception as e:
            print(f"DEBUG: Error showing workbook view: {e}")
            logger.error(f"Error showing workbook view: {e}", exc_info=True)
            self.display_error("ui_error", f"Failed to display Excel file: {str(e)}")
            import traceback
            traceback.print_exc()
    
    def _restore_answer_display(self) -> None:
        """Restore the original answer display after Excel processing."""
        try:
            # Cleanup workbook view
            if self.workbook_view:
                self.workbook_view.destroy()
                self.workbook_view = None
            
            # Clear workbook data
            self.current_workbook_data = None
            
            # Close UI queue
            if self.ui_update_queue:
                self.ui_update_queue.close()
                self.ui_update_queue = None
            
            # Show answer display again
            if self.answer_display:
                self.answer_display.pack(fill=tk.BOTH, expand=True)
            
            logger.info("Restored original answer display")
            
        except Exception as e:
            logger.error(f"Error restoring answer display: {e}", exc_info=True)
    
    def _handle_excel_result(self, result: ExcelProcessingResult) -> None:
        """Handle Excel processing result on main thread."""
        try:
            if result.success:
                # Display simplified Excel results summary (user already chose save location)
                summary = f"Excel processing completed successfully!\n\n"
                summary += f"Questions processed: {result.questions_processed}\n"
                summary += f"Questions failed: {result.questions_failed}\n"
                summary += f"Processing time: {result.processing_time:.1f} seconds"
                
                # Show completion message but keep workbook view visible
                messagebox.showinfo("Excel Processing Complete", summary)
                self.status_manager.set_status("Excel processing completed", "success")
            else:
                # Show error and restore answer display
                self._restore_answer_display()
                self.display_error("excel_format", result.error_message or "Excel processing failed")
                self.status_manager.set_status("Excel processing failed", "error")
        
        finally:
            self._set_processing_state(False)
    
    def _handle_processing_error(self, error: Exception) -> None:
        """Handle processing error on main thread."""
        try:
            if isinstance(error, AzureServiceError):
                self.display_error("azure_service", str(error))
            elif isinstance(error, NetworkError):
                self.display_error("network", str(error))
            elif isinstance(error, AuthenticationError):
                self.display_error("authentication", str(error))
            elif isinstance(error, ConfigurationError):
                self.display_error("configuration", str(error))
            elif isinstance(error, ExcelFormatError):
                self.display_error("excel_format", str(error))
            else:
                self.display_error("general", f"An unexpected error occurred: {str(error)}")
        
        finally:
            self._set_processing_state(False)
    
    def process_single_question(
        self, 
        question: str, 
        context: str = "Microsoft Azure AI", 
        char_limit: int = 2000,
        max_retries: int = 10
    ) -> ProcessingResult:
        """Process a single question through the multi-agent workflow.
        
        Args:
            question: User's natural language question.
            context: Domain context for the question.
            char_limit: Maximum characters for answer.
            max_retries: Maximum retry attempts.
            
        Returns:
            ProcessingResult with answer or error details.
            
        Raises:
            ValueError: If question is empty or parameters invalid.
            NetworkError: If connectivity issues prevent processing.
            AuthenticationError: If Azure credentials are invalid.
        """
        # This method provides the interface contract for testing
        # Actual implementation is async and handled by _process_question_internal
        if not question or len(question.strip()) < 5:
            raise ValueError("Question text must be at least 5 characters")
        
        # For testing purposes, return a synchronous result
        # In production, this would be handled by the async workflow
        return asyncio.run(self._process_question_internal(question))
    
    def import_excel_file(self, file_path: str) -> ExcelProcessingResult:
        """Process questions from Excel file through batch workflow.
        
        Args:
            file_path: Absolute path to Excel file.
            
        Returns:
            ExcelProcessingResult with processed data or error details.
            
        Raises:
            FileNotFoundError: If Excel file doesn't exist.
            ExcelFormatError: If file format is unsupported.
        """
        # This method provides the interface contract for testing
        # Implementation will be completed in User Story 2
        return asyncio.run(self._process_excel_internal(file_path))
    
    def _append_reasoning_text(self, text: str) -> None:
        """Append text to reasoning display (main thread only).
        
        Args:
            text: Text to append.
        """
        try:
            if self.reasoning_display:
                self.reasoning_display.config(state=tk.NORMAL)
                self.reasoning_display.insert(tk.END, text)
                self.reasoning_display.see(tk.END)  # Auto-scroll to bottom
                self.reasoning_display.config(state=tk.DISABLED)
            else:
                logger.warning("Reasoning display not available")
        except Exception as e:
            logger.error(f"Error appending to reasoning display: {e}")
    
    def display_answer(self, answer_content: str, sources: list[str] = None) -> None:
        """Display answer and sources in the UI.
        
        Args:
            answer_content: The answer text to display.
            sources: List of source URLs.
        """
        # Display answer
        self.answer_display.config(state=tk.NORMAL)
        self.answer_display.delete("1.0", tk.END)
        self.answer_display.insert("1.0", answer_content)
        self.answer_display.config(state=tk.DISABLED)
        
        # Display sources
        if sources:
            sources_text = "\n".join(f"• {source}" for source in sources)
        else:
            sources_text = ""
        
        self.sources_display.config(state=tk.NORMAL)
        self.sources_display.delete("1.0", tk.END)
        self.sources_display.insert("1.0", sources_text)
        self.sources_display.config(state=tk.DISABLED)
    
    def display_error(
        self, 
        error_type: str, 
        message: str, 
        details: Optional[str] = None
    ) -> None:
        """Display error dialog with specific failure information.
        
        Args:
            error_type: Category of error.
            message: Primary error message.
            details: Additional troubleshooting information.
        """
        self.error_dialog.show_error(error_type, message, details)
    
    def update_progress(self, agent: str, message: str, progress: float) -> None:
        """Update UI with current processing progress.
        
        Args:
            agent: Current agent name.
            message: Status message.
            progress: Completion percentage (0.0 to 1.0).
        """
        # Update status manager on main thread
        self.root.after(0, self.status_manager.update_progress, agent, message, progress)
    
    def update_reasoning(self, message: str) -> None:
        """Update the reasoning display with agent processing details.
        
        Args:
            message: Reasoning message to display.
        """
        try:
            import datetime
            timestamp = datetime.datetime.now().strftime("%H:%M:%S")
            formatted_message = f"[{timestamp}] {message}\n"
            
            # Update on main thread
            self.root.after(0, self._append_reasoning_text, formatted_message)
            
            # Also log to console for debugging
            logger.info(f"UI Reasoning: {message}")
        except Exception as e:
            logger.error(f"Error updating reasoning display: {e}")
    
    def _display_agent_conversation(self, agent_steps: list, documentation_links: list = None) -> None:
        """Display agent conversation in rich text format.
        
        Args:
            agent_steps: List of AgentStep objects from the workflow.
            documentation_links: Optional list of DocumentationLink objects.
        """
        try:
            from utils.reasoning_formatter import ReasoningFormatter
            
            # Format the agent steps
            formatted_steps = ReasoningFormatter.format_agent_steps(agent_steps, documentation_links)
            
            if not formatted_steps:
                return
            
            # Update on main thread
            self.root.after(0, self._render_agent_conversation, formatted_steps)
            
        except Exception as e:
            logger.error(f"Error displaying agent conversation: {e}", exc_info=True)
    
    def _render_agent_conversation(self, formatted_steps: list) -> None:
        """Render the formatted agent conversation in the reasoning display.
        
        Args:
            formatted_steps: List of (agent_name, content, color) tuples.
        """
        try:
            if not self.reasoning_display:
                logger.warning("Reasoning display not available")
                return
            
            self.reasoning_display.config(state=tk.NORMAL)
            
            # Render each agent step
            for agent_name, content, color in formatted_steps:
                # Map color to tag name
                tag_name = f"agent_name_{color}"
                
                # Insert agent name in bold and colored (without asterisks)
                self.reasoning_display.insert(tk.END, f"{agent_name}: ", tag_name)
                
                # Insert content in normal text
                self.reasoning_display.insert(tk.END, f"{content}\n\n")
            
            # Auto-scroll to bottom
            self.reasoning_display.see(tk.END)
            self.reasoning_display.config(state=tk.DISABLED)
            
        except Exception as e:
            logger.error(f"Error rendering agent conversation: {e}", exc_info=True)
    
    def _clear_reasoning_display(self) -> None:
        """Clear the reasoning display (main thread only)."""
        try:
            if self.reasoning_display:
                self.reasoning_display.config(state=tk.NORMAL)
                self.reasoning_display.delete("1.0", tk.END)
                self.reasoning_display.config(state=tk.DISABLED)
        except Exception as e:
            logger.error(f"Error clearing reasoning display: {e}")
    
    def _set_processing_state(self, processing: bool) -> None:
        """Enable/disable UI elements during processing."""
        self.processing_active = processing
        
        # Update button states
        state = tk.DISABLED if processing else tk.NORMAL
        self.ask_button.config(state=state)
        self.import_button.config(state=state)
        
        # Update status
        if processing:
            self.status_manager.set_status("Processing...", "info")
            self.status_manager.show_progress()
        else:
            self.status_manager.hide_progress()
    
    def _clear_results(self) -> None:
        """Clear all result displays."""
        self.answer_display.config(state=tk.NORMAL)
        self.answer_display.delete("1.0", tk.END)
        self.answer_display.config(state=tk.DISABLED)
        
        self.sources_display.config(state=tk.NORMAL)
        self.sources_display.delete("1.0", tk.END)
        self.sources_display.config(state=tk.DISABLED)
        
        if self.reasoning_display:
            self.reasoning_display.config(state=tk.NORMAL)
            self.reasoning_display.delete("1.0", tk.END)
            self.reasoning_display.config(state=tk.DISABLED)
        
        self.status_manager.set_status("Ready", "info")
    
    def _cleanup(self) -> None:
        """Clean up resources before closing."""
        if self.agent_coordinator:
            try:
                # Use the asyncio runner for cleanup
                def cleanup_complete():
                    logger.info("Agent cleanup completed")
                
                def cleanup_error(e):
                    logger.warning(f"Error during agent cleanup: {e}")
                
                self.asyncio_runner.run_coroutine(
                    self.agent_coordinator.cleanup_agents(),
                    callback=lambda _: cleanup_complete(),
                    error_callback=cleanup_error
                )
            except Exception as e:
                logger.warning(f"Error during cleanup: {e}")
        
        # Shutdown the asyncio runner
        try:
            self.asyncio_runner.shutdown()
        except Exception as e:
            logger.warning(f"Error shutting down asyncio runner: {e}")
    
    def _start_agent_initialization(self) -> None:
        """Start agent initialization asynchronously in background."""
        if self.agent_coordinator or self.agent_init_state != AgentInitState.NOT_STARTED:
            # Already have coordinator or initialization already started/completed
            return
        
        logger.info("Starting background agent initialization...")
        self.agent_init_state = AgentInitState.IN_PROGRESS
        self.status_manager.set_status("Initializing agents in background...", "info")
        self.update_reasoning("Starting agent initialization in background...")
        
        # Start async initialization in background thread
        threading.Thread(
            target=self._initialize_agents_async,
            daemon=True
        ).start()
    
    def _initialize_agents_async(self) -> None:
        """Initialize agents asynchronously in background thread."""
        try:
            # Use the asyncio thread runner
            self.asyncio_runner.run_coroutine(
                self._create_agent_coordinator(),
                callback=lambda result: self.root.after(0, self._handle_agent_init_success, result),
                error_callback=lambda e: self.root.after(0, self._handle_agent_init_error, e)
            )
        except Exception as e:
            logger.error(f"Error starting agent initialization: {e}", exc_info=True)
            self.root.after(0, self._handle_agent_init_error, e)
    
    async def _create_agent_coordinator(self):
        """Create agent coordinator with proper initialization."""
        self.update_reasoning("Initializing Azure AI agents... (this may take 30-60 seconds)")
        
        # Lazy import to avoid slow startup
        from utils.azure_auth import get_azure_client
        
        azure_client = await get_azure_client()
        bing_connection_id = config_manager.get_bing_connection_id()
        
        from agents.workflow_manager import create_agent_coordinator
        coordinator = await create_agent_coordinator(azure_client, bing_connection_id)
        
        self.update_reasoning("Azure AI agents initialized successfully")
        return coordinator
    
    def _handle_agent_init_success(self, coordinator) -> None:
        """Handle successful agent initialization on main thread."""
        self.agent_coordinator = coordinator
        self.agent_init_state = AgentInitState.COMPLETED
        self.status_manager.set_status("Ready - Agents initialized", "success")
        self.update_reasoning("✅ Agent initialization completed - ready to process questions")
        logger.info("Agent initialization completed successfully")
    
    def _handle_agent_init_error(self, error: Exception) -> None:
        """Handle agent initialization error on main thread."""
        self.agent_init_state = AgentInitState.FAILED
        self.agent_init_error = str(error)
        self.status_manager.set_status("Agent initialization failed", "error")
        self.update_reasoning(f"❌ Agent initialization failed: {error}")
        logger.error(f"Agent initialization failed: {error}", exc_info=True)

    
    async def _ensure_agents_ready(self) -> None:
        """Ensure agents are initialized, waiting if necessary.
        
        Raises:
            Exception: If agent initialization failed.
        """
        if self.agent_coordinator:
            # Already initialized
            return
        
        if self.agent_init_state == AgentInitState.COMPLETED:
            # Should have coordinator but don't - this is unexpected
            if not self.agent_coordinator:
                logger.warning("Agent init state is 'completed' but no coordinator - reinitializing")
                self.agent_init_state = AgentInitState.NOT_STARTED
        
        if self.agent_init_state == AgentInitState.FAILED:
            # Previous initialization failed - raise error
            error_msg = f"Agent initialization previously failed: {self.agent_init_error}"
            raise Exception(error_msg)
        
        if self.agent_init_state == AgentInitState.NOT_STARTED:
            # Not started yet - start now and wait
            self.update_reasoning("Agents not yet initialized - starting initialization now...")
            await self._create_agent_coordinator_sync()
            return
        
        if self.agent_init_state == AgentInitState.IN_PROGRESS:
            # Initialization in progress - wait for it to complete
            self.update_reasoning("Waiting for agent initialization to complete...")
            logger.info("Waiting for agent initialization to complete...")
            
            # Poll until initialization completes or fails
            elapsed = 0.0
            
            while self.agent_init_state == AgentInitState.IN_PROGRESS and elapsed < AGENT_INIT_MAX_WAIT_SECONDS:
                await asyncio.sleep(AGENT_INIT_POLL_INTERVAL)
                elapsed += AGENT_INIT_POLL_INTERVAL
            
            if self.agent_init_state == AgentInitState.COMPLETED:
                if self.agent_coordinator:
                    self.update_reasoning("✅ Agent initialization completed")
                    return
                else:
                    # State is completed but no coordinator - shouldn't happen
                    raise Exception("Agent initialization completed but coordinator not available")
            elif self.agent_init_state == AgentInitState.FAILED:
                raise Exception(f"Agent initialization failed: {self.agent_init_error}")
            else:
                # Timed out waiting
                raise Exception(f"Timed out waiting for agent initialization after {AGENT_INIT_MAX_WAIT_SECONDS}s")
    
    async def _create_agent_coordinator_sync(self):
        """Create agent coordinator synchronously (blocking)."""
        self.agent_init_state = AgentInitState.IN_PROGRESS
        try:
            coordinator = await self._create_agent_coordinator()
            self.agent_coordinator = coordinator
            self.agent_init_state = AgentInitState.COMPLETED
        except Exception as e:
            self.agent_init_state = AgentInitState.FAILED
            self.agent_init_error = str(e)
            raise
    
    def run(self) -> None:
        """Start the GUI event loop."""
        logger.info("Starting GUI application")
        self.status_manager.set_status("Ready", "info")
        self.question_entry.focus()
        
        # Start agent initialization in background
        self._start_agent_initialization()
        
        self.root.mainloop()<|MERGE_RESOLUTION|>--- conflicted
+++ resolved
@@ -542,7 +542,6 @@
             
             # Save workbook if successful
             if result.success:
-<<<<<<< HEAD
                 self.update_reasoning("Processing complete - prompting for save location...")
                 
                 # Generate default filename suggestion
@@ -625,14 +624,6 @@
                     output_path = self._save_dialog_result
                 
                 self.update_reasoning(f"Saving results to: {output_path}")
-                loader = ExcelLoader()
-                saved_path = loader.save_workbook(workbook_data, output_path)
-                
-                # Update result with actual output path
-                result.output_file_path = saved_path
-                
-=======
-                self.update_reasoning("Saving results back to Excel file...")
                 # Use same Azure client as the agent coordinator for consistency
                 azure_client = None
                 if self.agent_coordinator and hasattr(self.agent_coordinator, 'azure_client'):
@@ -640,8 +631,11 @@
                 
                 column_identifier = ColumnIdentifier(azure_client=azure_client)
                 loader = ExcelLoader(column_identifier=column_identifier)
-                loader.save_workbook(workbook_data)
->>>>>>> 404c33da
+                saved_path = loader.save_workbook(workbook_data, output_path)
+                
+                # Update result with actual output path
+                result.output_file_path = saved_path
+                
                 self.update_reasoning(f"Excel processing completed successfully: {result.questions_processed} processed, {result.questions_failed} failed")
                 logger.info(f"Excel processing completed successfully: {result.questions_processed} processed, {result.questions_failed} failed")
             else:
